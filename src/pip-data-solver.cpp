/*
 * Copyright (c) 2013 Bernhard Firner
 * All rights reserved.
 *
 * This program is free software; you can redistribute it and/or
 * modify it under the terms of the GNU General Public License
 * as published by the Free Software Foundation; either version 2
 * of the License, or (at your option) any later version.
 *
 * This program is distributed in the hope that it will be useful,
 * but WITHOUT ANY WARRANTY; without even the implied warranty of
 * MERCHANTABILITY or FITNESS FOR A PARTICULAR PURPOSE.  See the
 * GNU General Public License for more details.
 *
 * You should have received a copy of the GNU General Public License
 * along with this program; if not, write to the Free Software
 * Foundation, Inc., 51 Franklin Street, Fifth Floor, Boston, MA  02110-1301, USA
 * or visit http://www.gnu.org/licenses/gpl-2.0.html
 */

/*******************************************************************************
 * @file pip-data-solver.cpp
 * Offer the data from pipsqueak sensors to the world model.
 * Raw packets are taken from the aggregator, their headers are interpreted,
 * and their data is offered to the world model as on-demand data.
 *
 * @author Bernhard Firner
 ******************************************************************************/

#include <string>
#include <thread>
#include <vector>
#include <queue>
#include <mutex>

#include <signal.h>

//TODO Remove this (used for nanosleep) and replace with C++0x sleep mechanism
#include <time.h>

#include <owl/solver_aggregator_connection.hpp>
#include <owl/solver_world_connection.hpp>
#include <owl/netbuffer.hpp>
#include <owl/sample_data.hpp>
#include <owl/world_model_protocol.hpp>

using std::u16string;
using std::vector;
using std::queue;

using world_model::grail_time;


//Global variable for the signal handler.
bool interrupted = false;
//Signal handler.
void handler(int signal) {
  psignal( signal, "Received signal ");
  if (interrupted) {
    std::cerr<<"Aborting.\n";
    // This is the second time we've received the interrupt, so just exit.
    exit(-1);
  }
  std::cerr<<"Shutting down...\n";
  interrupted = true;
}

///Convert a transmitter to an ID of the form <physical layer>.<transmitter id>
std::u16string txerToUString(unsigned int phy, TransmitterID& txid) {
	std::string str = std::to_string(phy) + "." + std::to_string(txid.lower);
	return u16string(str.begin(), str.end());
}

int main(int ac, char** av) {
	if (ac == 2 and std::string(av[1]) == "-?") {
		std::cout<< "name: Pipsqueak Data Solver\n";
		std::cout<< "arguments: aggregator agg_solver worldmodel wm_solver\n";
		std::cout<< "description: Interprets pipsqueak data as transient types.\n";
		std::cout<< "provides: temperature.celsius\n";
		std::cout<< "provides: binary state\n";
<<<<<<< HEAD
		std::cout<< "provides: battery.joules\n";
=======
		std::cout<< "provides: battery.joule\n";
>>>>>>> a114f96e
		return 0;
	}

	if (4 > ac) {
		std::cerr<<"This program needs at least 4 arguments:\n";
		std::cerr<<"\t"<<av[0]<<" [<aggregator ip> <aggregator port>]+ <world model ip> <world model port>\n";
		std::cerr<<"Any number of aggregator ip/port pairs may be provided to connect to multiple servers.\n";
		return 0;
	}

	//Grab the ip and ports for the servers and aggregator
	std::vector<SolverAggregator::NetTarget> servers;
	for (int s_num = 1; s_num < ac - 2; s_num += 2) {
		std::string server_ip(av[s_num]);
		uint16_t server_port = std::stoi(std::string((av[s_num + 1])));
		servers.push_back(SolverAggregator::NetTarget{server_ip, server_port});
	}
	//World model IP and port
	std::string wm_ip(av[ac-2]);
	int wm_port = std::stoi(std::string((av[ac-1])));


	//Set up the solver world model connection;
	std::string origin = "pip-data-solver";
	//Provide variance as a transient type
	//Link variance is between a transmitter and a receiver.
	//Average variance is the average of all link variances for a transmitter
	std::vector<std::pair<u16string, bool>> type_pairs{{u"temperature", true},
<<<<<<< HEAD
		{u"binary state", true}, {u"battery.joules", true}};
=======
		{u"binary state", true}, {u"temperature.16fi", true},
		{u"light level", true}, {u"battery.joule", true}};
>>>>>>> a114f96e
	SolverWorldModel swm(wm_ip, wm_port, type_pairs, u16string(origin.begin(), origin.end()));
	if (not swm.connected()) {
		std::cerr<<"Could not connect to the world model - aborting.\n";
		return 0;
	}

	//A single producer, single consumer queue for incoming samples
	//Need to provide a maximum size for the ringbuffer used in the
	//queue, using 1000 (hopefully the aggregator does not get ahead
	//of this solver).
	queue<SampleData> incoming_samples;
	std::mutex sample_mutex;

	//Get all data from all physical layers (0 represents any physical layer)
	aggregator_solver::Rule pip_rule;
	pip_rule.physical_layer = 1;
	//Request data as it arrives
	pip_rule.update_interval = 0;
	//Callback pushes the new sample into the sample queue
	auto packet_callback = [&](SampleData& s) {
		std::unique_lock<std::mutex> lck(sample_mutex);
		incoming_samples.push(s);
	};
	SolverAggregator aggregator(servers, packet_callback);
	aggregator.updateRules(aggregator_solver::Subscription{pip_rule});

	auto pop = [&](SampleData& data) {
		std::unique_lock<std::mutex> lck(sample_mutex);
		if (incoming_samples.empty()) {
			return false;
		}
		else {
			data = incoming_samples.front();
			incoming_samples.pop();
			return true;
		}
	};

	//Keep processing samples until the program gets an interrupt signal
	while (not interrupted) {
		SampleData next;
		bool got_sample = false;
		//If there is a next sample collect it
		if (pop(next)) {
			got_sample = true;
			//TODO
			//Check to see if a group of samples was generated by a single
			//transmitter at multiple receivers

			//If there is any data then interpret it
			if (0 < next.sense_data.size()) {
				BuffReader sense_data(next.sense_data);
				unsigned char header = sense_data.readPrimitive<unsigned char>();
				//There is only one header type right now, a 7bit temperature + 1
				//binary bit.
				//TODO Make this more generic, have these defined in
				//the sample_data header.
				const uint8_t decode = 0x80;
				const uint8_t temp_binary = 0x01;
				//Fixed point, upper 12 are signed integer, lower four bits are 16th of a degree
				const uint8_t temp16 = 0x02;
				const uint8_t light_level = 0x04;
				const uint8_t battery_voltage = 0x08;
				const uint8_t unknown = 0x70;
				
				vector<SolverWorldModel::AttrUpdate> solns;
				auto tx_name = txerToUString(next.physical_layer, next.tx_id);
				if (not (header & decode)) {
					if (header & unknown) {
						std::cerr<<"Header data from "<<std::string(tx_name.begin(), tx_name.end())<<" is unknown.\n";
					}
					if (header & temp_binary) {
						SolverWorldModel::AttrUpdate temp_soln{u"temperature", world_model::getGRAILTime(), tx_name, vector<uint8_t>()};
						unsigned char temp_bin = sense_data.readPrimitive<unsigned char>();
						double temp = (temp_bin >> 1) - 40.0;
						std::cerr<<"Temperature from "<<std::string(tx_name.begin(), tx_name.end())<<" is "<<temp<<'\n';
						pushBackVal(temp, temp_soln.data);

						SolverWorldModel::AttrUpdate bin_soln{u"binary state", world_model::getGRAILTime(), tx_name, vector<uint8_t>()};
						uint8_t bin = temp_bin & 0x01;
						pushBackVal(bin, bin_soln.data);

						//Only update the 7 bit temperature if the higher accuracy temperature is not being reported
						if (not (header & temp16)) {
							solns.push_back(temp_soln);
						}
						solns.push_back(bin_soln);
					}
<<<<<<< HEAD
					//Two byte battery voltage in joules remaining 
					if (header & battery_voltage) {
						SolverWorldModel::AttrUpdate volt_soln{u"battery.joules", world_model::getGRAILTime(), tx_name, vector<uint8_t>()};
=======
					if (header & temp16) {
						SolverWorldModel::AttrUpdate temp_soln{u"temperature.16fi", world_model::getGRAILTime(), tx_name, vector<uint8_t>()};
						int16_t temp16 = sense_data.readPrimitive<int16_t>();
						//Truncate the lower four bits without losing the sign value by dividing, then add the fixed portion
						double temp = (int)(temp16 / 16) + 0.0625 * (temp16 & 0xF) - 40.0;
						std::cerr<<"16 bit fixed temperature from "<<std::string(tx_name.begin(), tx_name.end())<<" is "<<temp<<'\n';
						pushBackVal(temp, temp_soln.data);
						solns.push_back(temp_soln);
					}
					if (header & light_level) {
						SolverWorldModel::AttrUpdate light_soln{u"light level", world_model::getGRAILTime(), tx_name, vector<uint8_t>()};
						uint8_t light = sense_data.readPrimitive<uint8_t>();
						std::cerr<<"Light level from "<<std::string(tx_name.begin(), tx_name.end())<<" is "<<(uint32_t)light<<'\n';
						pushBackVal(light, light_soln.data);
						solns.push_back(light_soln);
					}
					//Two byte battery voltage in joules
					if (header & battery_voltage) {
						SolverWorldModel::AttrUpdate volt_soln{u"battery.joule", world_model::getGRAILTime(), tx_name, vector<uint8_t>()};
>>>>>>> a114f96e
						uint16_t voltage = sense_data.readPrimitive<uint16_t>();
						std::cerr<<"Battery joules from "<<std::string(tx_name.begin(), tx_name.end())<<" is "<<voltage<<'\n';
						pushBackVal(voltage, volt_soln.data);

						solns.push_back(volt_soln);
					}
				}
				//Check to make sure the data decoded properly before sending
				if (not sense_data.outOfRange()) {
					//Do not create URIs for these entries, just send the data
					if (not solns.empty()) {
						//std::cerr<<"Updating "<<solns.size()<<" attributes.\n";
						swm.sendData(solns, false);
					}
				}
			}
		}
		if (not got_sample) {
			//Request a millisecond of sleep
			timespec request;
			timespec remain;
			request.tv_sec = 0;
			request.tv_nsec = 1000000;
			nanosleep(&request, &remain);
		}
	}

	return 0;
}
<|MERGE_RESOLUTION|>--- conflicted
+++ resolved
@@ -78,11 +78,7 @@
 		std::cout<< "description: Interprets pipsqueak data as transient types.\n";
 		std::cout<< "provides: temperature.celsius\n";
 		std::cout<< "provides: binary state\n";
-<<<<<<< HEAD
-		std::cout<< "provides: battery.joules\n";
-=======
 		std::cout<< "provides: battery.joule\n";
->>>>>>> a114f96e
 		return 0;
 	}
 
@@ -111,12 +107,8 @@
 	//Link variance is between a transmitter and a receiver.
 	//Average variance is the average of all link variances for a transmitter
 	std::vector<std::pair<u16string, bool>> type_pairs{{u"temperature", true},
-<<<<<<< HEAD
-		{u"binary state", true}, {u"battery.joules", true}};
-=======
 		{u"binary state", true}, {u"temperature.16fi", true},
 		{u"light level", true}, {u"battery.joule", true}};
->>>>>>> a114f96e
 	SolverWorldModel swm(wm_ip, wm_port, type_pairs, u16string(origin.begin(), origin.end()));
 	if (not swm.connected()) {
 		std::cerr<<"Could not connect to the world model - aborting.\n";
@@ -205,11 +197,6 @@
 						}
 						solns.push_back(bin_soln);
 					}
-<<<<<<< HEAD
-					//Two byte battery voltage in joules remaining 
-					if (header & battery_voltage) {
-						SolverWorldModel::AttrUpdate volt_soln{u"battery.joules", world_model::getGRAILTime(), tx_name, vector<uint8_t>()};
-=======
 					if (header & temp16) {
 						SolverWorldModel::AttrUpdate temp_soln{u"temperature.16fi", world_model::getGRAILTime(), tx_name, vector<uint8_t>()};
 						int16_t temp16 = sense_data.readPrimitive<int16_t>();
@@ -229,7 +216,6 @@
 					//Two byte battery voltage in joules
 					if (header & battery_voltage) {
 						SolverWorldModel::AttrUpdate volt_soln{u"battery.joule", world_model::getGRAILTime(), tx_name, vector<uint8_t>()};
->>>>>>> a114f96e
 						uint16_t voltage = sense_data.readPrimitive<uint16_t>();
 						std::cerr<<"Battery joules from "<<std::string(tx_name.begin(), tx_name.end())<<" is "<<voltage<<'\n';
 						pushBackVal(voltage, volt_soln.data);
